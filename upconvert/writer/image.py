#!/usr/bin/env python2
""" A crude image output writer, inspired by ajray's render.py """

# upconvert.py - A universal hardware design file format converter using
# Format:       upverter.com/resources/open-json-format/
# Development:  github.com/upverter/schematic-file-converter
#
# Copyright 2011 Upverter, Inc.
#
# Licensed under the Apache License, Version 2.0 (the "License");
# you may not use this file except in compliance with the License.
# You may obtain a copy of the License at
#
#   http://www.apache.org/licenses/LICENSE-2.0
#
# Unless required by applicable law or agreed to in writing, software
# distributed under the License is distributed on an "AS IS" BASIS,
# WITHOUT WARRANTIES OR CONDITIONS OF ANY KIND, either express or implied.
# See the License for the specific language governing permissions and
# limitations under the License.


from PIL import Image as Img, ImageDraw
from math import cos, sin, pi, sqrt
from collections import defaultdict
from upconvert.core.shape import Point


class Image:
    """ encapsulates rendering options and provides the write() method """
    default_style = {'bground': (255, 255, 255),
                     'fground': (  0,   0,   0),
                     'net'    : (  0, 180,   0),
                     'annot'  : (140, 140, 140),
                     'part'   : (  0,   0,   0),
                    }


    def __init__(self, img_format='PNG', style={}, scale=1):
        # Override default style where the user provided some
        self.style = self.default_style
        self.style.update(style)
        self.scale = scale
        self.img_format = img_format


    def write(self, design, filename):
        """ create a worker and have it build and output the image """
        writer = Worker(design, self)
        writer.save(filename)



class Worker:
    """ Does the actual work of converting and saving an image """
    

    def __init__(self, design, options):
        self.design, self.options = design, options
        # Calculate the image size
        minpt, maxpt = self.design.bounds()
        width = int(maxpt.x - minpt.x)
        height = int(maxpt.y - minpt.y)

        # Setup image & design
        self.image = Img.new('RGB', (width * self.options.scale,
                                     height * self.options.scale),
                             self.options.style['bground'])
        self.canvas = ImageDraw.Draw(self.image)

        # Draw & save image
        self.base_xform = Scale(self.options.scale,
                                FixY(height, Shift(-minpt.x, -minpt.y)))
        self.draw_schematic()


    def save(self, filename):
        """ Save to a file """
        self.image.save(filename, self.options.img_format)


    def draw_schematic(self):
        """ Render the image into self.img """
        # start off with all the component instances
        for inst in self.design.component_instances:
            comp = self.design.components.components[inst.library_id]
            for body, attr in zip(comp.symbols[inst.symbol_index].bodies,
                                  inst.symbol_attributes):
                # draw the appropriate body, at the position in attr
                pos = Point(attr.x, attr.y)
                self.draw_symbol(body, pos, attr.rotation, attr.flip)
                # draw in any annotations
                for ann in attr.annotations:
                    if ann.visible:
                        pos = self.base_xform.chain(Point(ann.x, ann.y))
                        self.canvas.text((pos.x, pos.y), ann.value,
                                         fill=self.options.style['annot'])

        for shape in self.design.shapes:
            if shape.type == 'arc':
                # special case, it needs a rotation passed, even for 0
                self.draw_shape_arc(shape, self.base_xform, 0,
                                    self.options.style['annot'])
            else:
                draw_method = getattr(self, 'draw_shape_%s' % shape.type)
                draw_method(shape, self.base_xform, self.options.style['annot'])

        for net in self.design.nets:
            self.draw_net(net)

        for ann in self.design.design_attributes.annotations:
            if ann.visible:
                pos = self.base_xform.chain(Point(ann.x, ann.y))
                self.canvas.text((pos.x, pos.y), ann.value,
                                  fill=self.options.style['annot'])


    def draw_symbol(self, body, offset, rot, flip):
        """draw a symbol at the location of offset"""
        xform = self.base_xform.copy()
        # flip if necessary, then rotate the symbol, then shift.
        # Want to rotate before it's been moved away from the global origin.
        if flip:
            flipper = FlipY()
        else:
            flipper = XForm()

        locxform = Shift(offset.x, offset.y, Rotate(rot, flipper))
        xform.prefix(locxform)

        for shape in body.shapes:
            if shape.type == 'arc':
                # special case, to pass along rotation
                self.draw_shape_arc(shape, xform, rot,
                                    self.options.style['part'])
            else:
                draw_method = getattr(self, 'draw_shape_%s' % shape.type)
                draw_method(shape, xform, self.options.style['part'])

        for pin in body.pins:
            self.draw_pin(pin, xform)


    def draw_net(self, net):
        """ draw out a net """
        # need a second dict so that removing nets as they are drawn does
        # not affect the actual design object.
        connects = dict([(pt.point_id, list(pt.connected_points))
                         for pt in net.points.values()])
        for pid, connlist in connects.items():
            pidpt = self.base_xform.chain(net.points[pid])
            for junc in connlist:
                juncpt = self.base_xform.chain(net.points[junc])
                # draw a line to each connected point from this junction
                self.canvas.line([(pidpt.x, pidpt.y),
                                  (juncpt.x, juncpt.y)],
                                 fill=self.options.style['net'])
                # don't need the connected point to draw a line back
                connects[junc].remove(pid)
                # TODO draw the connection to the component pin
                #      (may actually be done)

        for pt in net.points.values():
            if self.dot_at(pt, net):
                drawpt = self.base_xform.chain(pt)
                # arbitrarily, drawing the dot 4x the minimum dimension in the 
                # design + 1 pixel.
                scale = self.options.scale * 2
                # draw the actual solder dot
                self.canvas.ellipse((drawpt.x - scale, drawpt.y - scale,
                                     drawpt.x + scale, drawpt.y + scale),
                                     outline=self.options.style['net'],
                                     fill=self.options.style['net'])

        for ann in net.annotations:
            pos = self.base_xform.chain(Point(ann.x, ann.y))
            self.canvas.text((pos.x, pos.y), ann.value,
                             fill=self.options.style['annot'])


    def dot_at(self, pt, net):
        """ return True if a solder dot is required at pt on net """
        if len(pt.connected_points) + len(pt.connected_components) < 3:
            # definitely not a solder dot, so don't try harder
            return False
        lines = defaultdict(list)
        for pid in pt.connected_points:
            connpt = net.points[pid]
            if pt.x == connpt.x:
                # case of a pt connected to itself falls through the cracks
                # here, as is appropriate. Not sure why it would happen, but if
                # it does it doesn't make any difference as to whether to draw a
                # solder dot or no
                if pt.y != connpt.y:
                    # infinite slope
                    lines[None].append(connpt)
            else:
                slope = float(connpt.y - pt.y) / (connpt.x - pt.x)
                lines[slope].append(connpt)

        spokes = 0
        for slope, pts in lines.items():
            # figure out which axis to compare along
            if slope is None:
                # actually, this means infinite slope
                axis = lambda p: p.y
            else:
                axis = lambda p: p.x

            pts.sort(key=axis)
            if axis(pts[0]) < axis(pt):
                # there is at least one connected point "lower" along this slope
                spokes += 1
            if axis(pts[-1]) > axis(pt):
                # there is at least one connected point "higher" along the slope
                spokes += 1

        return (spokes + len(pt.connected_components)) > 2


    def draw_shape_circle(self, circle, xform, colour):
        """ draw a circle """
        minpt, maxpt = [xform.chain(p) for p in circle.bounds()]
        xs, ys = [minpt.x, maxpt.x], [minpt.y, maxpt.y]
        # draw.ellipse gets confused if x1 > x0 or y1 > y0
        self.canvas.ellipse((min(xs), min(ys), max(xs), max(ys)),
                            outline=colour)


    def draw_shape_line(self, line, xform, colour):
        """ draw a line segment """
        pts = [xform.chain(p) for p in (line.p1, line.p2)]
        self.canvas.line([(p.x, p.y) for p in pts], fill=colour)


    def draw_shape_polygon(self, poly, xform, colour):
        """ draw a multi-segment polygon """
        pts = [xform.chain(p) for p in poly.points]
        self.canvas.polygon([(p.x, p.y) for p in pts], outline=colour)


    def draw_shape_arc(self, arc, xform, rot, colour):
        """ draw an arc segment
        note that rot is required, as a rotation will change the angles """
        # TODO remove reliance on rot, so that this can be called the same as
        # the other draw_shape_* methods
        x, y, r = arc.x, arc.y, arc.radius
        # using arc.bounds would break if arc.bounds() no longer returns bounds
        # of full circle
        minpt, maxpt = [xform.chain(Point(px, py)) for (px, py)
                        in [(x - r, y - r), (x + r, y + r)]]
        xs, ys = [minpt.x, maxpt.x], [minpt.y, maxpt.y]
        box = (min(xs), min(ys), max(xs), max(ys))

        # 3 o'clock is angle of 0, angles increase clockwise
        start, end = [int(180 * (theta + rot)) for theta in
                      [arc.start_angle, arc.end_angle]]
        self.canvas.arc(box, start, end, fill=colour)


    def draw_shape_rectangle(self, rect, xform, colour):
        """ draw a rectangle """
        # use polygon-style, so it'll handle rotated rectangles
        pts = [Point(p) for p in [(rect.x, rect.y),
                                  (rect.x + rect.width, rect.y),
                                  (rect.x + rect.width, rect.y - rect.height),
                                  (rect.x, rect.y - rect.height)]]
        pts = [xform.chain(p) for p in pts]
        self.canvas.polygon([(p.x, p.y) for p in pts], outline=colour)


<<<<<<< HEAD
    def draw_shape_rounded_rectangle(self, rect, xform, colour):
        """ draw a rectangle, eventually with rounded corners """
        #TODO handle this with lines and arcs
        self.draw_shape_rectangle(rect, xform, colour)
=======
    def draw_shape_rounded_rectangle(self, canvas, rect, xform, colour):
        """ draw a rectangle with rounded corners """
        # pylint: disable=R0914
        # Too many local variables is a small price to pay for understandable
        # code.

        # I feel like there's a tidier way to do this, but it's not coming to
        # me, so I'll just bash through the process for now.
        x, y = rect.x, rect.y
        # shut up pylint, I do what I want
        h, w, r = rect.height, rect.width, rect.radius # pylint: disable=C0103
        lines = [(xform.chain(Point(a)), xform.chain(Point(b))) for a, b in
                 [((    x,  y-r),  (    x,  y-h+r)),
                  ((  x+r,    y),  (x+w-r,      y)),
                  ((  x+w,  y-r),  (  x+w,  y-h+r)),
                  ((x+w-r,  y-h),  (  x+r,    y-h))]]
        arc_boxes = [(xform.chain(Point(a)), xform.chain(Point(b))) for a, b in
                     [((x+2*r,        y),  (      x,  y-2*r)),
                      ((  x+w,        y),  (x+w-2*r,  y-2*r)),
                      ((  x+w,  y-h+2*r),  (x+w-2*r,    y-h)),
                      ((x+2*r,  y-h+2*r),  (      x,    y-h))]]
        # Sort the boxes enclosing the rounded corners bottom to top, left to
        # right. Ordering is important when hooking them up to the angles they
        # sweeep through.
        arc_boxes.sort(cmp=lambda p0, p1: (cmp(p0.x, p1.x) if p0.y == p1.y
                                           else cmp(p0.y, p1.y)),
                       # each box identified by bottom-left corner
                       key=lambda (p0, p1): Point(min(p0.x, p1.x),
                                                  min(p0.y, p1.y)))
        arc_angles = [((90 * i) % 360, (90 * (i + 1)) % 360)
                      for i in (2, 3, 1, 0)]

        for line in lines:
            canvas.line([(p.x, p.y) for p in line], fill=colour)
        for box, (start, end) in zip(arc_boxes, arc_angles):
            xs, ys = (box[0].x, box[1].x), (box[0].y, box[1].y)
            canvas.arc((min(xs), min(ys), max(xs), max(ys)),
                       start, end, fill=colour)
>>>>>>> 5d981fa4


    def draw_shape_label(self, label, xform, colour):
        """ draw a text label """
        #TODO deal with alignment, rotation
        pos = xform.chain(Point(label.x, label.y))
        self.canvas.text((pos.x, pos.y), label.text, fill=colour)


    def draw_shape_bezier(self, bez, xform, colour):
        """ draw a bezier curve """
        # hasn't really been tested properly, but seems okay
        # calculate maximum path length as straight lines between each point,
        # then double it, and use that to decide t step size
        pts = [xform.chain(p) for p in [bez.point1, bez.control1,
                                        bez.control2, bez.point2]]
        maxpath = sum([sqrt((p2.x - p1.x) ** 2 + (p2.y - p1.y) ** 2)
                       for (p1, p2) in zip(pts, pts[1:])]) * 2
        dt = 1. / maxpath
        p0, p1, p2, p3 = pts
        # textbook Bezier interpolation
        Bx = lambda t: int(    (1-t)**3        * p0.x +
                           3 * (1-t)**2 * t    * p1.x +
                           3 * (1-t)    * t**2 * p2.x +
                                          t**3 * p3.x)
        By = lambda t: int(    (1-t)**3        * p0.y +
                           3 * (1-t)**2 * t    * p1.y +
                           3 * (1-t)    * t**2 * p2.y +
                                          t**3 * p3.y)

        for i in xrange(0, int(1./dt)):
            self.canvas.point((Bx(i * dt), By(i * dt)), fill=colour)
        # make sure to draw in the endpoint
        self.canvas.point((Bx(1.), By(1.)), fill=colour)


    def draw_pin(self, pin, xform):
        """ draw a component's pin """
        # TODO special pin characteristics (inverted, clock)?
        line = [xform.chain(p) for p in (pin.p1, pin.p2)]
        self.canvas.line([(p.x, p.y) for p in line],
                         fill=self.options.style['part'])



class XForm(object):
    """ Transformations operate on a Point, can also be chained. """
    def __init__(self, prev=None):
        """ Create a transformation.
        prev is an optional transformation to append this one to. """
        self.prev = prev


    def chain(self, pt):
        """ Apply all the transformations, one after the other. """
        if self.prev is not None:
            pt = self.prev.chain(pt)
        return self.convert(pt)


    def convert(self, pt):
        """ Apply just this transformation. """
        # default transformation is to do nothing
        return pt


    def prefix(self, xform):
        """ Put another transformation at the start of this chain. """
        tail = self
        while tail.prev != None:
            tail = tail.prev
        tail.prev = xform


    def copy(self):
        """ A deep copy of the xform chain, from the first XForm to here """
        cprev = None
        if self.prev is not None:
            cprev = self.prev.copy()
        return self._copy(cprev)


    def _copy(self, previous):
        """ A copy of just this transformation, appended to `previous` """
        return XForm(previous)



class Shift(XForm):
    """ Simple shift in cartesian coordinates """
    def __init__(self, dx, dy, prev=None):
        """ A transformation that shifts Points by (dx, dy). """
        XForm.__init__(self, prev)
        self.dx, self.dy = dx, dy


    def convert(self, pt):
        return Point(pt.x + self.dx,
                     pt.y + self.dy)


    def _copy(self, previous):
        return Shift(self.dx, self.dy, previous)



class Rotate(XForm):
    """ Rotation around the origin """
    def __init__(self, theta, prev=None):
        """ A transformation that will rotate a Point theta*pi rads CW. """
        XForm.__init__(self, prev)
        self.theta = theta * -pi


    def convert(self, pt):
        cos_t, sin_t = cos(self.theta), sin(self.theta)
        return Point(int(round(cos_t * pt.x - sin_t * pt.y)),
                     int(round(sin_t * pt.x + cos_t * pt.y)))


    def _copy(self, previous):
        return Rotate(self.theta, previous)



class Scale(XForm):
    """ Linear scaling """
    def __init__(self, scale, prev=None):
        XForm.__init__(self, prev)
        self.scale = scale


    def convert(self, pt):
        return Point(int(pt.x * self.scale), int(pt.y * self.scale))


    def _copy(self, previous):
        return Scale(self.scale, previous)



class FixY(XForm):
    """ Compensate for difference in origin between upverter and PIL """
    def __init__(self, ymax, prev=None):
        """ Will transform Points from bottom-left origin to top-left origin """
        XForm.__init__(self, prev)
        self.ymax = ymax


    def convert(self, pt):
        return Point(pt.x, self.ymax - pt.y)


    def _copy(self, previous):
        return FixY(self.ymax, previous)



class FlipY(XForm):
    """ Flips a point around the y-axis """
    def convert(self, pt):
        return Point(-pt.x, pt.y)


    def _copy(self, previous):
        return FlipY(previous)<|MERGE_RESOLUTION|>--- conflicted
+++ resolved
@@ -269,51 +269,29 @@
         self.canvas.polygon([(p.x, p.y) for p in pts], outline=colour)
 
 
-<<<<<<< HEAD
     def draw_shape_rounded_rectangle(self, rect, xform, colour):
         """ draw a rectangle, eventually with rounded corners """
-        #TODO handle this with lines and arcs
-        self.draw_shape_rectangle(rect, xform, colour)
-=======
-    def draw_shape_rounded_rectangle(self, canvas, rect, xform, colour):
-        """ draw a rectangle with rounded corners """
-        # pylint: disable=R0914
-        # Too many local variables is a small price to pay for understandable
-        # code.
-
-        # I feel like there's a tidier way to do this, but it's not coming to
-        # me, so I'll just bash through the process for now.
-        x, y = rect.x, rect.y
-        # shut up pylint, I do what I want
-        h, w, r = rect.height, rect.width, rect.radius # pylint: disable=C0103
-        lines = [(xform.chain(Point(a)), xform.chain(Point(b))) for a, b in
-                 [((    x,  y-r),  (    x,  y-h+r)),
-                  ((  x+r,    y),  (x+w-r,      y)),
-                  ((  x+w,  y-r),  (  x+w,  y-h+r)),
-                  ((x+w-r,  y-h),  (  x+r,    y-h))]]
-        arc_boxes = [(xform.chain(Point(a)), xform.chain(Point(b))) for a, b in
-                     [((x+2*r,        y),  (      x,  y-2*r)),
-                      ((  x+w,        y),  (x+w-2*r,  y-2*r)),
-                      ((  x+w,  y-h+2*r),  (x+w-2*r,    y-h)),
-                      ((x+2*r,  y-h+2*r),  (      x,    y-h))]]
-        # Sort the boxes enclosing the rounded corners bottom to top, left to
-        # right. Ordering is important when hooking them up to the angles they
-        # sweeep through.
-        arc_boxes.sort(cmp=lambda p0, p1: (cmp(p0.x, p1.x) if p0.y == p1.y
-                                           else cmp(p0.y, p1.y)),
-                       # each box identified by bottom-left corner
-                       key=lambda (p0, p1): Point(min(p0.x, p1.x),
-                                                  min(p0.y, p1.y)))
-        arc_angles = [((90 * i) % 360, (90 * (i + 1)) % 360)
-                      for i in (2, 3, 1, 0)]
-
-        for line in lines:
-            canvas.line([(p.x, p.y) for p in line], fill=colour)
-        for box, (start, end) in zip(arc_boxes, arc_angles):
-            xs, ys = (box[0].x, box[1].x), (box[0].y, box[1].y)
-            canvas.arc((min(xs), min(ys), max(xs), max(ys)),
-                       start, end, fill=colour)
->>>>>>> 5d981fa4
+        top_lft_lft = Point(rect.x, rect.y - rect.radius)
+        top_lft_rgt = Point(rect.x + rect.radius, rect.y)
+
+        top_rgt_lft = Point(rect.x + rect.width - rect.radius, rect.y)
+        top_rgt_rgt = Point(rect.x + rect.width, rect.y - rect.radius)
+
+        bot_rgt_rgt = Point(rect.x + rect.width, rect.y - rect.height - rect.radius)
+        bot_rgt_lft = Point(rect.x + rect.width- rect.radius, rect.y - rect.height)
+
+        bot_lft_rgt = Point(rect.x - rect.radius, rect.y - rect.height)
+        bot_lft_lft = Point(rect.x, rect.y - rect.height - rect.radius)
+
+        self.draw_shape_arc(Arc(top_lft_lft, top_lft_rgt, 0.5), xform, colour)
+        self.draw_shape_arc(Arc(top_rgt_lft, top_rgt_rgt, 0.5), xform, colour)
+        self.draw_shape_arc(Arc(bot_rgt_rgt, bot_rgt_lft, 0.5), xform, colour)
+        self.draw_shape_arc(Arc(bot_lft_rgt, bot_lft_lft, 0.5), xform, colour)
+        
+        self.draw_shape_line(Line(top_lft_rgt, top_rgt_lft), xform, colour)
+        self.draw_shape_line(Line(top_rgt_rgt, bot_rgt_rgt), xform, colour)
+        self.draw_shape_line(Line(bot_rgt_lft, bot_lft_rgt), xform, colour)
+        self.draw_shape_line(Line(bot_lft_lft, top_lft_lft), xform, colour)
 
 
     def draw_shape_label(self, label, xform, colour):
