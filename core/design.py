#!/usr/bin/env python
""" The design class """

from core.design_attributes import DesignAttributes
from core.components import Components
from core.shape import Point


class Design:
    """ The Design class represents the whole schematic, which is also
    the top level of the output format.  The internal structure of this
    class closely matches the JSON output."""

    def __init__(self):
        self.nets = list()
        self.components = Components()
        self.component_instances = list()
        self.design_attributes = DesignAttributes()
        self.version = dict()
        self.set_version("0.1.0","Upverter converter")


    def bounds(self):
        """ Return the min and max point of a design """
        bounds = [net.bounds() for net in self.nets]
<<<<<<< HEAD
        offset_bounds = lambda (p1, p2), (xo, yo): [Point(p1.x + xo, p1.y + yo),
                                                    Point(p2.x + xo, p2.y + yo)]
        for comp in self.component_instances:
            offsets = [(att.x, att.y) for att in comp.symbol_attributes]
            lib_comp = self.components.components[comp.library_id]
            bodybounds = [b.bounds() for b in
                          lib_comp.symbols[comp.symbol_index].bodies]
            # the offsets in symbol_attributes will align and apply to the
            # library components bodies
            bounds.extend([offset_bounds(b, o) for b, o in zip(bodybounds,
                                                               offsets)])
            # flatten out bounds to just a list of Points
        bounds = sum(bounds, [])
        x_values = [pt.x for pt in bounds]
        y_values = [pt.y for pt in bounds]
=======
        offset_bounds = lambda (x1, y1, x2, y2), (xo, yo): (x1+xo, y1+yo,
                                                            x2+xo, y2+yo)
        x_values = []
        y_values = []
        for comp in self.component_instances:
            offsets = [(att.x, att.y) for att in comp.symbol_attributes]
            lib_comp = self.components.components[comp.library_id]
            bbounds = [b.bounds() for b in
                       lib_comp.symbols[comp.symbol_index].bodies]
            bounds.extend([offset_bounds(b, o) for b, o in zip(bbounds,
                       offsets)])
            x_values = sum([list(b[0::2]) for b in bounds], [])
            y_values = sum([list(b[1::2]) for b in bounds], [])

        for net in self.nets:
            x_values += [point.x for point in net.points.values()]
            y_values += [point.y for point in net.points.values()]

>>>>>>> a32473d8
        return [Point(min(x_values), min(y_values)),
                Point(max(x_values), max(y_values))]


    def set_version(self, file_version, exporter):
        """ Set the file version and exporter """
        self.version['file_version'] = file_version
        self.version['exporter'] = exporter


    def add_component_instance(self, component_instance):
        """ Add an instance """
        self.component_instances.append(component_instance)


    def add_component(self, library_id, component):
        """ Add a library part """
        self.components.add_component(library_id, component)


    def add_net(self, net):
        """ Add a net """
        self.nets.append(net)


    def set_design_attributes(self, design_attributes):
        """ Add design level attributes """
        self.design_attributes = design_attributes


    def generate_netlist(self):
        """ The netlist as generated from the schematic. """
        pass


    def generate_bom(self):
        """ The bill of materials as generated from the schematic. """
        pass


    def json(self):
        """ Return a design as JSON """
        return {
            "version" : self.version,
            "nets" : [n.json() for n in self.nets],
            "components" : self.components.json(),
            "component_instances" :
                [i.json() for i in self.component_instances],
            "design_attributes" : self.design_attributes.json()
            }

<|MERGE_RESOLUTION|>--- conflicted
+++ resolved
@@ -23,7 +23,6 @@
     def bounds(self):
         """ Return the min and max point of a design """
         bounds = [net.bounds() for net in self.nets]
-<<<<<<< HEAD
         offset_bounds = lambda (p1, p2), (xo, yo): [Point(p1.x + xo, p1.y + yo),
                                                     Point(p2.x + xo, p2.y + yo)]
         for comp in self.component_instances:
@@ -39,26 +38,6 @@
         bounds = sum(bounds, [])
         x_values = [pt.x for pt in bounds]
         y_values = [pt.y for pt in bounds]
-=======
-        offset_bounds = lambda (x1, y1, x2, y2), (xo, yo): (x1+xo, y1+yo,
-                                                            x2+xo, y2+yo)
-        x_values = []
-        y_values = []
-        for comp in self.component_instances:
-            offsets = [(att.x, att.y) for att in comp.symbol_attributes]
-            lib_comp = self.components.components[comp.library_id]
-            bbounds = [b.bounds() for b in
-                       lib_comp.symbols[comp.symbol_index].bodies]
-            bounds.extend([offset_bounds(b, o) for b, o in zip(bbounds,
-                       offsets)])
-            x_values = sum([list(b[0::2]) for b in bounds], [])
-            y_values = sum([list(b[1::2]) for b in bounds], [])
-
-        for net in self.nets:
-            x_values += [point.x for point in net.points.values()]
-            y_values += [point.y for point in net.points.values()]
-
->>>>>>> a32473d8
         return [Point(min(x_values), min(y_values)),
                 Point(max(x_values), max(y_values))]
 
