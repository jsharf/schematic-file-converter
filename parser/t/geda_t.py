--- conflicted
+++ resolved
@@ -68,11 +68,7 @@
             '/invalid/dir/gEDA',
         ])
 
-<<<<<<< HEAD
-        self.assertTrue(len(geda_parser.known_symbols) > 0)
-=======
         self.assertGreater(len(geda_parser.known_symbols), len(symbols))
->>>>>>> 2c19d9dd
         self.assertTrue('title-B' in geda_parser.known_symbols)
 
         geda_parser = GEDA()
